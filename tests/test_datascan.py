import pytest
import narwhals as nw

from hypothesis import given, settings
import polars.testing.parametric as pt
from great_tables import GT
import polars as pl

from pointblank.datascan import DataScan, col_summary_tbl
from pointblank._datascan_utils import _compact_0_1_fmt, _compact_decimal_fmt, _compact_integer_fmt


## Setup Strategies:
happy_path_df = pt.dataframes(
    min_size=5, allowed_dtypes=[pl.Int64, pl.Float64, pl.String, pl.Categorical]
)


@given(df=happy_path_df)
def test_datascan_class_parametric(df) -> None:
    scanner = DataScan(data=df)

    df_nw = nw.from_native(df)

    summary_res = scanner.summary_data.to_native()

    ## Go through checks:
    cols = summary_res.select("colname").to_series().to_list()

    msg = "cols must be the same"
    df_cols = df_nw.columns
    assert set(cols) == set(df_cols), msg

    msg = "return type must be same as input"
    assert isinstance(summary_res, type(df)), msg

    msg = "did not return correct amount of summary rows"
    assert len(summary_res) == len(cols)  # only for happy path

    msg = "contains sample data"
    assert "sample_data" in summary_res.columns

    # TODO: Should contain many more cases


@given(df=pt.dataframes(min_size=5))
def test_datascan_json_output(df):
    scanner = DataScan(data=df)

    profile_json = scanner.to_json()

    assert isinstance(profile_json, str)


@given(df=happy_path_df)
@settings(max_examples=5)
def test_col_summary_tbl(df):
    col_summary = col_summary_tbl(df)

    assert isinstance(col_summary, GT)


def test_col_summary_tbl_polars_categorical_column():
    import polars as pl

    log_levels = pl.Enum(["debug", "info", "warning", "error"])

    df_pl = pl.DataFrame(
        {
            "level": ["debug", "info", "debug", "error"],
            "message": [
                "process id: 525",
                "Service started correctly",
                "startup time: 67ms",
                "Cannot connect to DB!",
            ],
        },
        schema_overrides={
            "level": log_levels,
        },
    )

    tabular_output = col_summary_tbl(df_pl)

    assert isinstance(tabular_output, GT)


def test_col_summary_tbl_pandas_snap(snapshot):
    dataset = load_dataset(dataset="small_table", tbl_type="pandas")
    col_summary_html = col_summary_tbl(dataset).as_raw_html()

    # Use the snapshot fixture to create and save the snapshot
    snapshot.assert_match(col_summary_html, "col_summary_html_pandas.html")


def test_col_summary_tbl_polars_snap(snapshot):
    dataset = load_dataset(dataset="small_table", tbl_type="polars")
    col_summary_html = col_summary_tbl(dataset).as_raw_html()

    # Use the snapshot fixture to create and save the snapshot
    snapshot.assert_match(col_summary_html, "col_summary_html_polars.html")


def test_col_summary_tbl_duckdb_snap(snapshot):
    dataset = load_dataset(dataset="small_table", tbl_type="duckdb")
    col_summary_html = col_summary_tbl(dataset).as_raw_html()

    # Use the snapshot fixture to create and save the snapshot
    snapshot.assert_match(col_summary_html, "col_summary_html_duckdb.html")


def test_datascan_class_raises():
    with pytest.raises(TypeError):
        DataScan(data="not a DataFrame or Ibis Table")

    with pytest.raises(TypeError):
        DataScan(data=123)

    with pytest.raises(TypeError):
        DataScan(data=[1, 2, 3])


def test_compact_integer_fmt():
    assert _compact_integer_fmt(value=0) == "0"
    assert _compact_integer_fmt(value=0.4) == "4.0E−1"
    assert _compact_integer_fmt(value=0.6) == "6.0E−1"
    assert _compact_integer_fmt(value=1) == "1"
    assert _compact_integer_fmt(value=43.91) == "44"
    assert _compact_integer_fmt(value=226.1) == "226"
    assert _compact_integer_fmt(value=4362.54) == "4363"
    assert _compact_integer_fmt(value=15321.23) == "1.5E4"


def test_compact_decimal_fmt():
    assert _compact_decimal_fmt(value=0) == "0.00"
    assert _compact_decimal_fmt(value=1) == "1.00"
    assert _compact_decimal_fmt(value=0.0) == "0.00"
    assert _compact_decimal_fmt(value=1.0) == "1.00"
    assert _compact_decimal_fmt(value=0.1) == "0.10"
    assert _compact_decimal_fmt(value=0.5) == "0.50"
    assert _compact_decimal_fmt(value=0.01) == "0.01"
    assert _compact_decimal_fmt(value=0.009) == "9.0E−3"
    assert _compact_decimal_fmt(value=0.000001) == "1.0E−6"
    assert _compact_decimal_fmt(value=0.99) == "0.99"
    assert _compact_decimal_fmt(value=1) == "1.00"
    assert _compact_decimal_fmt(value=43.91) == "43.9"
    assert _compact_decimal_fmt(value=226.1) == "226"
    assert _compact_decimal_fmt(value=4362.54) == "4363"
    assert _compact_decimal_fmt(value=15321.23) == "1.5E4"


def test_compact_0_1_fmt():
<<<<<<< HEAD
    _compact_0_1_fmt(value=0) == "0.0"
    _compact_0_1_fmt(value=1) == "1.0"
    _compact_0_1_fmt(value=0.0) == "0.0"
    _compact_0_1_fmt(value=1.0) == "1.0"
    _compact_0_1_fmt(value=0.1) == "0.1"
    _compact_0_1_fmt(value=0.5) == "0.5"
    _compact_0_1_fmt(value=0.01) == "0.01"
    _compact_0_1_fmt(value=0.009) == "<0.01"
    _compact_0_1_fmt(value=0.000001) == "<0.01"
    _compact_0_1_fmt(value=0.99) == "0.99"
    _compact_0_1_fmt(value=0.991) == ">0.99"
    _compact_0_1_fmt(value=226.1) == "226"


if __name__ == "__main__":
    pytest.main([__file__, "-x"])
=======
    assert _compact_0_1_fmt(value=0) == " 0.00"
    assert _compact_0_1_fmt(value=1) == " 1.00"
    assert _compact_0_1_fmt(value=0.0) == " 0.00"
    assert _compact_0_1_fmt(value=1.0) == " 1.00"
    assert _compact_0_1_fmt(value=0.1) == " 0.10"
    assert _compact_0_1_fmt(value=0.5) == " 0.50"
    assert _compact_0_1_fmt(value=0.01) == " 0.01"
    assert _compact_0_1_fmt(value=0.009) == "<0.01"
    assert _compact_0_1_fmt(value=0.000001) == "<0.01"
    assert _compact_0_1_fmt(value=0.99) == " 0.99"
    assert _compact_0_1_fmt(value=0.995) == ">0.99"
    assert _compact_0_1_fmt(value=226.1) == "226"
>>>>>>> 2384fde8
<|MERGE_RESOLUTION|>--- conflicted
+++ resolved
@@ -150,7 +150,6 @@
 
 
 def test_compact_0_1_fmt():
-<<<<<<< HEAD
     _compact_0_1_fmt(value=0) == "0.0"
     _compact_0_1_fmt(value=1) == "1.0"
     _compact_0_1_fmt(value=0.0) == "0.0"
@@ -167,17 +166,3 @@
 
 if __name__ == "__main__":
     pytest.main([__file__, "-x"])
-=======
-    assert _compact_0_1_fmt(value=0) == " 0.00"
-    assert _compact_0_1_fmt(value=1) == " 1.00"
-    assert _compact_0_1_fmt(value=0.0) == " 0.00"
-    assert _compact_0_1_fmt(value=1.0) == " 1.00"
-    assert _compact_0_1_fmt(value=0.1) == " 0.10"
-    assert _compact_0_1_fmt(value=0.5) == " 0.50"
-    assert _compact_0_1_fmt(value=0.01) == " 0.01"
-    assert _compact_0_1_fmt(value=0.009) == "<0.01"
-    assert _compact_0_1_fmt(value=0.000001) == "<0.01"
-    assert _compact_0_1_fmt(value=0.99) == " 0.99"
-    assert _compact_0_1_fmt(value=0.995) == ">0.99"
-    assert _compact_0_1_fmt(value=226.1) == "226"
->>>>>>> 2384fde8
